# coding=utf-8
# Copyright 2018 The Google AI Language Team Authors.
#
# Licensed under the Apache License, Version 2.0 (the "License");
# you may not use this file except in compliance with the License.
# You may obtain a copy of the License at
#
#     http://www.apache.org/licenses/LICENSE-2.0
#
# Unless required by applicable law or agreed to in writing, software
# distributed under the License is distributed on an "AS IS" BASIS,
# WITHOUT WARRANTIES OR CONDITIONS OF ANY KIND, either express or implied.
# See the License for the specific language governing permissions and
# limitations under the License.
from __future__ import absolute_import
from __future__ import division
from __future__ import print_function

import unittest
import shutil
import pytest

from transformers import is_torch_available

if is_torch_available():
    import torch
    from transformers import (RobertaConfig, RobertaModel, RobertaForMaskedLM,
<<<<<<< HEAD
                              RobertaForSequenceClassification, RobertaForRelationshipClassification)
=======
                              RobertaForSequenceClassification, RobertaForTokenClassification)
>>>>>>> c7058d82
    from transformers.modeling_roberta import ROBERTA_PRETRAINED_MODEL_ARCHIVE_MAP
else:
    pytestmark = pytest.mark.skip("Require Torch")

from .modeling_common_test import (CommonTestCases, ids_tensor)
from .configuration_common_test import ConfigTester


class RobertaModelTest(CommonTestCases.CommonModelTester):

    all_model_classes = (RobertaForMaskedLM, RobertaModel,
                        RobertaForRelationshipClassification) if is_torch_available() else ()

    class RobertaModelTester(object):

        def __init__(self,
                     parent,
                     batch_size=13,
                     seq_length=7,
                     is_training=True,
                     use_input_mask=True,
                     use_token_type_ids=True,
                     use_labels=True,
                     vocab_size=99,
                     hidden_size=32,
                     num_hidden_layers=5,
                     num_attention_heads=4,
                     intermediate_size=37,
                     hidden_act="gelu",
                     hidden_dropout_prob=0.1,
                     attention_probs_dropout_prob=0.1,
                     max_position_embeddings=512,
                     type_vocab_size=16,
                     type_sequence_label_size=2,
                     initializer_range=0.02,
                     num_labels=3,
                     num_choices=4,
                     entity_1_token_id=4,
                     entity_2_token_id=8,
                     scope=None,
                    ):
            self.parent = parent
            self.batch_size = batch_size
            self.seq_length = seq_length
            self.is_training = is_training
            self.use_input_mask = use_input_mask
            self.use_token_type_ids = use_token_type_ids
            self.use_labels = use_labels
            self.vocab_size = vocab_size
            self.hidden_size = hidden_size
            self.num_hidden_layers = num_hidden_layers
            self.num_attention_heads = num_attention_heads
            self.intermediate_size = intermediate_size
            self.hidden_act = hidden_act
            self.hidden_dropout_prob = hidden_dropout_prob
            self.attention_probs_dropout_prob = attention_probs_dropout_prob
            self.max_position_embeddings = max_position_embeddings
            self.type_vocab_size = type_vocab_size
            self.type_sequence_label_size = type_sequence_label_size
            self.initializer_range = initializer_range
            self.num_labels = num_labels
            self.num_choices = num_choices
            self.entity_1_token_id = entity_1_token_id
            self.entity_2_token_id = entity_2_token_id
            self.scope = scope

        def prepare_config_and_inputs(self):
            input_ids = ids_tensor([self.batch_size, self.seq_length], self.vocab_size)

            assert self.seq_length >= 7
            # we need to mock the behaviour of a string prepared for RBERT, by inserting entity bounding characters
            input_ids[:, 0] = self.entity_1_token_id
            input_ids[:, 2] = self.entity_1_token_id
            input_ids[:, 4] = self.entity_2_token_id
            input_ids[:, 6] = self.entity_2_token_id

            input_mask = None
            if self.use_input_mask:
                input_mask = ids_tensor([self.batch_size, self.seq_length], vocab_size=2)

            token_type_ids = None
            if self.use_token_type_ids:
                token_type_ids = ids_tensor([self.batch_size, self.seq_length], self.type_vocab_size)

            sequence_labels = None
            token_labels = None
            choice_labels = None
            if self.use_labels:
                sequence_labels = ids_tensor([self.batch_size], self.type_sequence_label_size)
                token_labels = ids_tensor([self.batch_size, self.seq_length], self.num_labels)
                choice_labels = ids_tensor([self.batch_size], self.num_choices)

            config = RobertaConfig(
                vocab_size_or_config_json_file=self.vocab_size,
                hidden_size=self.hidden_size,
                num_hidden_layers=self.num_hidden_layers,
                num_attention_heads=self.num_attention_heads,
                intermediate_size=self.intermediate_size,
                hidden_act=self.hidden_act,
                hidden_dropout_prob=self.hidden_dropout_prob,
                attention_probs_dropout_prob=self.attention_probs_dropout_prob,
                max_position_embeddings=self.max_position_embeddings,
                type_vocab_size=self.type_vocab_size,
                initializer_range=self.initializer_range,
                entity_1_token_id=self.entity_1_token_id,
                entity_2_token_id=self.entity_2_token_id)

            return config, input_ids, token_type_ids, input_mask, sequence_labels, token_labels, choice_labels

        def check_loss_output(self, result):
            self.parent.assertListEqual(
                list(result["loss"].size()),
                [])

        def create_and_check_roberta_model(self, config, input_ids, token_type_ids, input_mask, sequence_labels,
                                           token_labels, choice_labels):
            model = RobertaModel(config=config)
            model.eval()
            sequence_output, pooled_output = model(input_ids, attention_mask=input_mask, token_type_ids=token_type_ids)
            sequence_output, pooled_output = model(input_ids, token_type_ids=token_type_ids)
            sequence_output, pooled_output = model(input_ids)

            result = {
                "sequence_output": sequence_output,
                "pooled_output": pooled_output,
            }
            self.parent.assertListEqual(
                list(result["sequence_output"].size()),
                [self.batch_size, self.seq_length, self.hidden_size])
            self.parent.assertListEqual(list(result["pooled_output"].size()), [self.batch_size, self.hidden_size])

        def create_and_check_roberta_for_masked_lm(self, config, input_ids, token_type_ids, input_mask, sequence_labels,
                                                   token_labels, choice_labels):
            model = RobertaForMaskedLM(config=config)
            model.eval()
            loss, prediction_scores = model(input_ids, attention_mask=input_mask, token_type_ids=token_type_ids, masked_lm_labels=token_labels)
            result = {
                "loss": loss,
                "prediction_scores": prediction_scores,
            }
            self.parent.assertListEqual(
                list(result["prediction_scores"].size()),
                [self.batch_size, self.seq_length, self.vocab_size])
            self.check_loss_output(result)

<<<<<<< HEAD
        def create_and_check_roberta_for_relationship_classification(self, config, input_ids, token_type_ids, input_mask, sequence_labels,
                                                   token_labels, choice_labels):
            config.num_labels = self.num_choices
            model = RobertaForRelationshipClassification(config=config)
            model.eval()
            loss, logits = model(input_ids, attention_mask=input_mask, token_type_ids=token_type_ids, labels=choice_labels)
=======
        def create_and_check_roberta_for_token_classification(self, config, input_ids, token_type_ids, input_mask,
                                                              sequence_labels, token_labels, choice_labels):
            config.num_labels = self.num_labels
            model = RobertaForTokenClassification(config=config)
            model.eval()
            loss, logits = model(input_ids, attention_mask=input_mask, token_type_ids=token_type_ids,
                                 labels=token_labels)
>>>>>>> c7058d82
            result = {
                "loss": loss,
                "logits": logits,
            }
            self.parent.assertListEqual(
                list(result["logits"].size()),
<<<<<<< HEAD
                [self.batch_size, self.num_choices])
=======
                [self.batch_size, self.seq_length, self.num_labels])
>>>>>>> c7058d82
            self.check_loss_output(result)

        def prepare_config_and_inputs_for_common(self):
            config_and_inputs = self.prepare_config_and_inputs()
            (config, input_ids, token_type_ids, input_mask,
             sequence_labels, token_labels, choice_labels) = config_and_inputs
            inputs_dict = {'input_ids': input_ids, 'token_type_ids': token_type_ids, 'attention_mask': input_mask}
            return config, inputs_dict

    def setUp(self):
        self.model_tester = RobertaModelTest.RobertaModelTester(self)
        self.config_tester = ConfigTester(self, config_class=RobertaConfig, hidden_size=37)

    def test_config(self):
        self.config_tester.run_common_tests()

    def test_roberta_model(self):
        config_and_inputs = self.model_tester.prepare_config_and_inputs()
        self.model_tester.create_and_check_roberta_model(*config_and_inputs)

    def test_for_masked_lm(self):
        config_and_inputs = self.model_tester.prepare_config_and_inputs()
        self.model_tester.create_and_check_roberta_for_masked_lm(*config_and_inputs)

    def test_for_relationship_classification(self):
        config_and_inputs = self.model_tester.prepare_config_and_inputs()
        self.model_tester.create_and_check_roberta_for_relationship_classification(*config_and_inputs)

    @pytest.mark.slow
    def test_model_from_pretrained(self):
        cache_dir = "/tmp/transformers_test/"
        for model_name in list(ROBERTA_PRETRAINED_MODEL_ARCHIVE_MAP.keys())[:1]:
            model = RobertaModel.from_pretrained(model_name, cache_dir=cache_dir)
            shutil.rmtree(cache_dir)
            self.assertIsNotNone(model)


class RobertaModelIntegrationTest(unittest.TestCase):

    @pytest.mark.slow
    def test_inference_masked_lm(self):
        model = RobertaForMaskedLM.from_pretrained('roberta-base')
        
        input_ids = torch.tensor([[    0, 31414,   232,   328,   740,  1140, 12695,    69, 46078,  1588,   2]])
        output = model(input_ids)[0]
        expected_shape = torch.Size((1, 11, 50265))
        self.assertEqual(
            output.shape,
            expected_shape
        )
        # compare the actual values for a slice.
        expected_slice = torch.Tensor(
            [[[33.8843, -4.3107, 22.7779],
              [ 4.6533, -2.8099, 13.6252],
              [ 1.8222, -3.6898,  8.8600]]]
        )
        self.assertTrue(
            torch.allclose(output[:, :3, :3], expected_slice, atol=1e-3)
        )

    @pytest.mark.slow
    def test_inference_no_head(self):
        model = RobertaModel.from_pretrained('roberta-base')
        
        input_ids = torch.tensor([[    0, 31414,   232,   328,   740,  1140, 12695,    69, 46078,  1588,   2]])
        output = model(input_ids)[0]
        # compare the actual values for a slice.
        expected_slice = torch.Tensor(
            [[[-0.0231,  0.0782,  0.0074],
              [-0.1854,  0.0539, -0.0174],
              [ 0.0548,  0.0799,  0.1687]]]
        )
        self.assertTrue(
            torch.allclose(output[:, :3, :3], expected_slice, atol=1e-3)
        )

    @pytest.mark.slow
    def test_inference_classification_head(self):
        model = RobertaForSequenceClassification.from_pretrained('roberta-large-mnli')
        
        input_ids = torch.tensor([[    0, 31414,   232,   328,   740,  1140, 12695,    69, 46078,  1588,   2]])
        output = model(input_ids)[0]
        expected_shape = torch.Size((1, 3))
        self.assertEqual(
            output.shape,
            expected_shape
        )
        expected_tensor = torch.Tensor([[-0.9469,  0.3913,  0.5118]])
        self.assertTrue(
            torch.allclose(output, expected_tensor, atol=1e-3)
        )


if __name__ == "__main__":
    unittest.main()<|MERGE_RESOLUTION|>--- conflicted
+++ resolved
@@ -25,11 +25,7 @@
 if is_torch_available():
     import torch
     from transformers import (RobertaConfig, RobertaModel, RobertaForMaskedLM,
-<<<<<<< HEAD
-                              RobertaForSequenceClassification, RobertaForRelationshipClassification)
-=======
-                              RobertaForSequenceClassification, RobertaForTokenClassification)
->>>>>>> c7058d82
+                              RobertaForSequenceClassification, RobertaForTokenClassification, RobertaForRelationshipClassification)
     from transformers.modeling_roberta import ROBERTA_PRETRAINED_MODEL_ARCHIVE_MAP
 else:
     pytestmark = pytest.mark.skip("Require Torch")
@@ -175,14 +171,18 @@
                 [self.batch_size, self.seq_length, self.vocab_size])
             self.check_loss_output(result)
 
-<<<<<<< HEAD
         def create_and_check_roberta_for_relationship_classification(self, config, input_ids, token_type_ids, input_mask, sequence_labels,
                                                    token_labels, choice_labels):
             config.num_labels = self.num_choices
             model = RobertaForRelationshipClassification(config=config)
             model.eval()
             loss, logits = model(input_ids, attention_mask=input_mask, token_type_ids=token_type_ids, labels=choice_labels)
-=======
+
+            self.parent.assertListEqual(
+                list(result["logits"].size()),
+                [self.batch_size, self.num_choices])
+            self.check_loss_output(result)
+
         def create_and_check_roberta_for_token_classification(self, config, input_ids, token_type_ids, input_mask,
                                                               sequence_labels, token_labels, choice_labels):
             config.num_labels = self.num_labels
@@ -190,18 +190,14 @@
             model.eval()
             loss, logits = model(input_ids, attention_mask=input_mask, token_type_ids=token_type_ids,
                                  labels=token_labels)
->>>>>>> c7058d82
             result = {
                 "loss": loss,
                 "logits": logits,
             }
             self.parent.assertListEqual(
                 list(result["logits"].size()),
-<<<<<<< HEAD
-                [self.batch_size, self.num_choices])
-=======
                 [self.batch_size, self.seq_length, self.num_labels])
->>>>>>> c7058d82
+
             self.check_loss_output(result)
 
         def prepare_config_and_inputs_for_common(self):
