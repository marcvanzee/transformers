import argparse
import glob
import logging
import os
import time
import warnings
from collections import defaultdict
from pathlib import Path
from typing import Dict, List, Tuple

import numpy as np
import pytorch_lightning as pl
import torch
from torch.utils.data import DataLoader

from lightning_base import BaseTransformer, add_generic_args, generic_train
from transformers import MarianTokenizer, MBartTokenizer, T5ForConditionalGeneration, get_linear_schedule_with_warmup


try:
    from .utils import (
        assert_all_frozen,
        use_task_specific_params,
        lmap,
        flatten_list,
        pickle_save,
        save_git_info,
        save_json,
        freeze_params,
        calculate_rouge,
        get_git_info,
        ROUGE_KEYS,
        calculate_bleu_score,
        Seq2SeqDataset,
        TranslationDataset,
        label_smoothed_nll_loss,
    )

    from .callbacks import Seq2SeqLoggingCallback, get_checkpoint_callback, get_early_stopping_callback
except ImportError:
    from utils import (
        Seq2SeqDataset,
        TranslationDataset,
        assert_all_frozen,
        use_task_specific_params,
        lmap,
        flatten_list,
        pickle_save,
        save_git_info,
        save_json,
        freeze_params,
        calculate_rouge,
        get_git_info,
        ROUGE_KEYS,
        calculate_bleu_score,
        label_smoothed_nll_loss,
    )
    from callbacks import Seq2SeqLoggingCallback, get_checkpoint_callback, get_early_stopping_callback

logger = logging.getLogger(__name__)


class SummarizationModule(BaseTransformer):
    mode = "summarization"
    loss_names = ["loss"]
    metric_names = ROUGE_KEYS
    val_metric = "rouge2"

    def __init__(self, hparams, **kwargs):
        super().__init__(hparams, num_labels=None, mode=self.mode, **kwargs)
        use_task_specific_params(self.model, "summarization")
        save_git_info(self.hparams.output_dir)
        self.metrics_save_path = Path(self.output_dir) / "metrics.json"
        self.hparams_save_path = Path(self.output_dir) / "hparams.pkl"
        pickle_save(self.hparams, self.hparams_save_path)
        self.step_count = 0
        self.metrics = defaultdict(list)

        self.dataset_kwargs: dict = dict(
            data_dir=self.hparams.data_dir,
            max_source_length=self.hparams.max_source_length,
            prefix=self.model.config.prefix or "",
        )
        n_observations_per_split = {
            "train": self.hparams.n_train,
            "val": self.hparams.n_val,
            "test": self.hparams.n_test,
        }
        self.n_obs = {k: v if v >= 0 else None for k, v in n_observations_per_split.items()}

        self.target_lens = {
            "train": self.hparams.max_target_length,
            "val": self.hparams.val_max_target_length,
            "test": self.hparams.test_max_target_length,
        }
        assert self.target_lens["train"] <= self.target_lens["val"], f"target_lens: {self.target_lens}"
        assert self.target_lens["train"] <= self.target_lens["test"], f"target_lens: {self.target_lens}"

        if self.hparams.freeze_embeds:
            self.freeze_embeds()
        if self.hparams.freeze_encoder:
            freeze_params(self.model.get_encoder())
            assert_all_frozen(self.model.get_encoder())

        self.hparams.git_sha = get_git_info()["repo_sha"]
        self.num_workers = hparams.num_workers
        self.decoder_start_token_id = None
<<<<<<< HEAD
        self.dataset_class = Seq2SeqDataset
        if self.hparams.loss_dropper:
            self.criterion = torch.nn.NLLLoss(weight, reduction='none')
=======
        if self.model.config.decoder_start_token_id is None and isinstance(self.tokenizer, MBartTokenizer):
            self.decoder_start_token_id = self.tokenizer.lang_code_to_id[hparams.tgt_lang]
            self.model.config.decoder_start_token_id = self.decoder_start_token_id
        if isinstance(self.tokenizer, MBartTokenizer) or isinstance(self.tokenizer, MarianTokenizer):
            self.dataset_class = TranslationDataset
        else:
            self.dataset_class = Seq2SeqDataset
>>>>>>> 72add6c9

    def freeze_embeds(self):
        """Freeze token embeddings and positional embeddings for bart, just token embeddings for t5."""
        try:
            freeze_params(self.model.model.shared)
            for d in [self.model.model.encoder, self.model.model.decoder]:
                freeze_params(d.embed_positions)
                freeze_params(d.embed_tokens)
        except AttributeError:
            freeze_params(self.model.shared)
            for d in [self.model.encoder, self.model.decoder]:
                freeze_params(d.embed_tokens)

    def forward(self, input_ids, **kwargs):
        return self.model(input_ids, **kwargs)

    def ids_to_clean_text(self, generated_ids: List[int]):
        gen_text = self.tokenizer.batch_decode(
            generated_ids, skip_special_tokens=True, clean_up_tokenization_spaces=True
        )
        return lmap(str.strip, gen_text)

    def _step(self, batch: dict) -> Tuple:
        pad_token_id = self.tokenizer.pad_token_id
        source_ids, source_mask, target_ids = batch["input_ids"], batch["attention_mask"], batch["decoder_input_ids"]

        if isinstance(self.model, T5ForConditionalGeneration):
            decoder_input_ids = self.model._shift_right(target_ids)
            lm_labels = target_ids
        else:
            decoder_input_ids = target_ids[:, :-1].contiguous()  # Why this line?
            lm_labels = target_ids[:, 1:].clone()  # why clone?

        outputs = self(source_ids, attention_mask=source_mask, decoder_input_ids=decoder_input_ids, use_cache=False)




        if self.hparams.label_smoothing == 0:
            # Same behavior as modeling_bart.py
            loss_fct = torch.nn.CrossEntropyLoss(ignore_index=pad_token_id)
            lm_logits = outputs[0]
            assert lm_logits.shape[-1] == self.model.config.vocab_size
            loss = loss_fct(lm_logits.view(-1, lm_logits.shape[-1]), lm_labels.view(-1))
        else:
            lprobs = torch.nn.functional.log_softmax(outputs[0], dim=-1)
            loss, nll_loss = label_smoothed_nll_loss(
                lprobs, lm_labels, self.hparams.label_smoothing, ignore_index=pad_token_id
            )
        return (loss,)

    @property
    def pad(self) -> int:
        return self.tokenizer.pad_token_id

    def training_step(self, batch, batch_idx) -> Dict:
        loss_tensors = self._step(batch)

        logs = {name: loss for name, loss in zip(self.loss_names, loss_tensors)}
        # tokens per batch
        logs["tpb"] = batch["input_ids"].ne(self.pad).sum() + batch["decoder_input_ids"].ne(self.pad).sum()
        return {"loss": loss_tensors[0], "log": logs}

    def validation_step(self, batch, batch_idx) -> Dict:
        return self._generative_step(batch)

    def validation_epoch_end(self, outputs, prefix="val") -> Dict:
        self.step_count += 1
        losses = {k: torch.stack([x[k] for x in outputs]).mean() for k in self.loss_names}
        loss = losses["loss"]
        rouges = {k: np.array([x[k] for x in outputs]).mean() for k in self.metric_names + ["gen_time", "gen_len"]}
        rouge_tensor: torch.FloatTensor = torch.tensor(rouges[self.val_metric]).type_as(loss)
        rouges.update({k: v.item() for k, v in losses.items()})
        losses.update(rouges)
        metrics = {f"{prefix}_avg_{k}": x for k, x in losses.items()}
        metrics["step_count"] = self.step_count
        self.save_metrics(metrics, prefix)  # writes to self.metrics_save_path
        preds = flatten_list([x["preds"] for x in outputs])
        return {"log": metrics, "preds": preds, f"{prefix}_loss": loss, f"{prefix}_{self.val_metric}": rouge_tensor}

    def save_metrics(self, latest_metrics, type_path) -> None:
        self.metrics[type_path].append(latest_metrics)
        save_json(self.metrics, self.metrics_save_path)

    def calc_generative_metrics(self, preds, target) -> Dict:
        return calculate_rouge(preds, target)

    def _generative_step(self, batch: dict) -> dict:
        t0 = time.time()
        generated_ids = self.model.generate(
            batch["input_ids"],
            attention_mask=batch["attention_mask"],
            use_cache=True,
            decoder_start_token_id=self.decoder_start_token_id,
        )
        gen_time = (time.time() - t0) / batch["input_ids"].shape[0]
        preds: List[str] = self.ids_to_clean_text(generated_ids)
        target: List[str] = self.ids_to_clean_text(batch["decoder_input_ids"])
        loss_tensors = self._step(batch)
        base_metrics = {name: loss for name, loss in zip(self.loss_names, loss_tensors)}
        rouge: Dict = self.calc_generative_metrics(preds, target)
        summ_len = np.mean(lmap(len, generated_ids))
        base_metrics.update(gen_time=gen_time, gen_len=summ_len, preds=preds, target=target, **rouge)
        return base_metrics

    def test_step(self, batch, batch_idx):
        return self._generative_step(batch)

    def test_epoch_end(self, outputs):
        return self.validation_epoch_end(outputs, prefix="test")

    def get_dataset(self, type_path) -> Seq2SeqDataset:
        n_obs = self.n_obs[type_path]
        max_target_length = self.target_lens[type_path]
        dataset = self.dataset_class(
            self.tokenizer,
            type_path=type_path,
            n_obs=n_obs,
            max_target_length=max_target_length,
            **self.dataset_kwargs,
        )
        return dataset

    def get_dataloader(self, type_path: str, batch_size: int, shuffle: bool = False) -> DataLoader:
        dataset = self.get_dataset(type_path)
        sampler = None
        if self.hparams.sortish_sampler and type_path == "train":
            assert self.hparams.gpus <= 1  # TODO: assert earlier
            sampler = dataset.make_sortish_sampler(batch_size)
            shuffle = False

        dataloader = DataLoader(
            dataset,
            batch_size=batch_size,
            collate_fn=dataset.collate_fn,
            shuffle=shuffle,
            num_workers=self.num_workers,
            sampler=sampler,
        )
        return dataloader

    def train_dataloader(self) -> DataLoader:
        dataloader = self.get_dataloader("train", batch_size=self.hparams.train_batch_size, shuffle=True)
        t_total = (
            (len(dataloader.dataset) // (self.hparams.train_batch_size * max(1, self.hparams.gpus)))
            // self.hparams.accumulate_grad_batches
            * float(self.hparams.max_epochs)
        )
        scheduler = get_linear_schedule_with_warmup(
            self.opt, num_warmup_steps=self.hparams.warmup_steps, num_training_steps=t_total
        )
        if max(scheduler.get_last_lr()) > 0:
            warnings.warn("All learning rates are 0")
        self.lr_scheduler = scheduler
        return dataloader

    def val_dataloader(self) -> DataLoader:
        return self.get_dataloader("val", batch_size=self.hparams.eval_batch_size)

    def test_dataloader(self) -> DataLoader:
        return self.get_dataloader("test", batch_size=self.hparams.eval_batch_size)

    @staticmethod
    def add_model_specific_args(parser, root_dir):
        BaseTransformer.add_model_specific_args(parser, root_dir)
        add_generic_args(parser, root_dir)
        parser.add_argument(
            "--max_source_length",
            default=1024,
            type=int,
            help="The maximum total input sequence length after tokenization. Sequences longer "
            "than this will be truncated, sequences shorter will be padded.",
        )
        parser.add_argument(
            "--max_target_length",
            default=56,
            type=int,
            help="The maximum total input sequence length after tokenization. Sequences longer "
            "than this will be truncated, sequences shorter will be padded.",
        )
        parser.add_argument(
            "--val_max_target_length",
            default=142,  # these defaults are optimized for CNNDM. For xsum, see README.md.
            type=int,
            help="The maximum total input sequence length after tokenization. Sequences longer "
            "than this will be truncated, sequences shorter will be padded.",
        )
        parser.add_argument(
            "--test_max_target_length",
            default=142,
            type=int,
            help="The maximum total input sequence length after tokenization. Sequences longer "
            "than this will be truncated, sequences shorter will be padded.",
        )
        parser.add_argument(
            "--data_dir",
            type=str,
            required=True,
            help="The input data dir. Should contain train.source, train.target, val.source, val.target, test.source, test.target",
        )
        parser.add_argument("--freeze_encoder", action="store_true")
        parser.add_argument("--freeze_embeds", action="store_true")
        parser.add_argument("--sortish_sampler", action="store_true", default=False)
        parser.add_argument("--logger_name", type=str, choices=["default", "wandb", "wandb_shared"], default="default")
        parser.add_argument("--n_train", type=int, default=-1, required=False, help="# examples. -1 means use all.")
        parser.add_argument("--n_val", type=int, default=500, required=False, help="# examples. -1 means use all.")
        parser.add_argument("--n_test", type=int, default=-1, required=False, help="# examples. -1 means use all.")
        parser.add_argument(
            "--task", type=str, default="summarization", required=False, help="# examples. -1 means use all."
        )
        parser.add_argument("--label_smoothing", type=float, default=0.0, required=False)
        parser.add_argument("--loss_dropper", type=float, default=0.0, required=False)
        parser.add_argument("--src_lang", type=str, default="", required=False)
        parser.add_argument("--tgt_lang", type=str, default="", required=False)
        parser.add_argument(
            "--early_stopping_patience",
            type=int,
            default=-1,
            required=False,
            help="-1 means never early stop. early_stopping_patience is measured in validation checks, not epochs. So val_check_interval will effect it.",
        )
        return parser


class TranslationModule(SummarizationModule):
    mode = "translation"
    loss_names = ["loss"]
    metric_names = ["bleu"]
    val_metric = "bleu"

    def __init__(self, hparams, **kwargs):
        super().__init__(hparams, **kwargs)
        self.dataset_kwargs["src_lang"] = hparams.src_lang
        self.dataset_kwargs["tgt_lang"] = hparams.tgt_lang

    def calc_generative_metrics(self, preds, target) -> dict:
        return calculate_bleu_score(preds, target)


def main(args, model=None) -> SummarizationModule:
    Path(args.output_dir).mkdir(exist_ok=True)
    if len(os.listdir(args.output_dir)) > 3 and args.do_train:
        raise ValueError("Output directory ({}) already exists and is not empty.".format(args.output_dir))
    if model is None:
        if args.task == "summarization":
            model: SummarizationModule = SummarizationModule(args)
        else:
            model: SummarizationModule = TranslationModule(args)

    dataset = Path(args.data_dir).name
    if (
        args.logger_name == "default"
        or args.fast_dev_run
        or str(args.output_dir).startswith("/tmp")
        or str(args.output_dir).startswith("/var")
    ):
        logger = True  # don't pollute wandb logs unnecessarily
    elif args.logger_name == "wandb":
        from pytorch_lightning.loggers import WandbLogger

        project = os.environ.get("WANDB_PROJECT", dataset)
        logger = WandbLogger(name=model.output_dir.name, project=project)

    elif args.logger_name == "wandb_shared":
        from pytorch_lightning.loggers import WandbLogger

        logger = WandbLogger(name=model.output_dir.name, project=f"hf_{dataset}")

    if args.early_stopping_patience >= 0:
        es_callback = get_early_stopping_callback(model.val_metric, args.early_stopping_patience)
    else:
        es_callback = False
    trainer: pl.Trainer = generic_train(
        model,
        args,
        logging_callback=Seq2SeqLoggingCallback(),
        checkpoint_callback=get_checkpoint_callback(args.output_dir, model.val_metric),
        early_stopping_callback=es_callback,
        logger=logger,
        # TODO: early stopping callback seems messed up
    )
    pickle_save(model.hparams, model.output_dir / "hparams.pkl")
    if not args.do_predict:
        return model

    model.hparams.test_checkpoint = ""
    checkpoints = list(sorted(glob.glob(os.path.join(args.output_dir, "*.ckpt"), recursive=True)))
    if checkpoints:
        model.hparams.test_checkpoint = checkpoints[-1]
        trainer.resume_from_checkpoint = checkpoints[-1]
    trainer.logger.log_hyperparams(model.hparams)

    # test() without a model tests using the best checkpoint automatically
    trainer.test()
    return model


if __name__ == "__main__":
    parser = argparse.ArgumentParser()
    parser = pl.Trainer.add_argparse_args(parser)
    parser = SummarizationModule.add_model_specific_args(parser, os.getcwd())

    args = parser.parse_args()

    main(args)<|MERGE_RESOLUTION|>--- conflicted
+++ resolved
@@ -105,11 +105,6 @@
         self.hparams.git_sha = get_git_info()["repo_sha"]
         self.num_workers = hparams.num_workers
         self.decoder_start_token_id = None
-<<<<<<< HEAD
-        self.dataset_class = Seq2SeqDataset
-        if self.hparams.loss_dropper:
-            self.criterion = torch.nn.NLLLoss(weight, reduction='none')
-=======
         if self.model.config.decoder_start_token_id is None and isinstance(self.tokenizer, MBartTokenizer):
             self.decoder_start_token_id = self.tokenizer.lang_code_to_id[hparams.tgt_lang]
             self.model.config.decoder_start_token_id = self.decoder_start_token_id
@@ -117,7 +112,6 @@
             self.dataset_class = TranslationDataset
         else:
             self.dataset_class = Seq2SeqDataset
->>>>>>> 72add6c9
 
     def freeze_embeds(self):
         """Freeze token embeddings and positional embeddings for bart, just token embeddings for t5."""
@@ -152,9 +146,6 @@
             lm_labels = target_ids[:, 1:].clone()  # why clone?
 
         outputs = self(source_ids, attention_mask=source_mask, decoder_input_ids=decoder_input_ids, use_cache=False)
-
-
-
 
         if self.hparams.label_smoothing == 0:
             # Same behavior as modeling_bart.py
